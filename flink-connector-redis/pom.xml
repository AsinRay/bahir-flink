--- conflicted
+++ resolved
@@ -54,23 +54,6 @@
     </dependencyManagement>
 
     <dependencies>
-        <dependency>
-            <groupId>com.github.kstyrc</groupId>
-            <artifactId>embedded-redis</artifactId>
-        </dependency>
-        <dependency>
-            <groupId>org.apache.flink</groupId>
-<<<<<<< HEAD
-            <artifactId>flink-table-api-java-bridge_${scala.binary.version}</artifactId>
-            <version>${flink.version}</version>
-        </dependency>
-
-        <dependency>
-            <groupId>redis.clients</groupId>
-            <artifactId>jedis</artifactId>
-            <version>${jedis.version}</version>
-        </dependency>
-
         <!-- embedded-redis -->
         <dependency>
             <groupId>commons-io</groupId>
@@ -81,7 +64,6 @@
         <dependency>
             <groupId>com.github.kstyrc</groupId>
             <artifactId>embedded-redis</artifactId>
-            <version>0.6</version>
             <scope>test</scope>
             <exclusions>
                 <exclusion>
@@ -92,10 +74,6 @@
         </dependency>
         <!-- end of embedded-redis -->
 
-=======
-            <artifactId>flink-streaming-java_${scala.binary.version}</artifactId>
-        </dependency>
->>>>>>> 724e17c4
         <dependency>
             <groupId>org.apache.flink</groupId>
             <artifactId>flink-streaming-java_${scala.binary.version}</artifactId>
